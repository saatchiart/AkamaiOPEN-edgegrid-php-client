<?php

/**
 * Akamai {OPEN} EdgeGrid Auth Client
 *
 * @author Davey Shafik <dshafik@akamai.com>
 * @copyright Copyright 2016 Akamai Technologies, Inc. All rights reserved.
 * @license Apache 2.0
 * @link https://github.com/akamai-open/AkamaiOPEN-edgegrid-php-client
 * @link https://developer.akamai.com
 * @link https://developer.akamai.com/introduction/Client_Auth.html
 */

namespace Akamai\Open\EdgeGrid;

use Akamai\Open\EdgeGrid\Handler\Authentication as AuthenticationHandler;
use Akamai\Open\EdgeGrid\Handler\Debug as DebugHandler;
use Akamai\Open\EdgeGrid\Handler\Verbose as VerboseHandler;
<<<<<<< HEAD
use GuzzleHttp\Client as GuzzleClient;
use GuzzleHttp\ClientTrait;
=======
use Psr\Log\LoggerInterface;
>>>>>>> 8011e825

/**
 * Akamai {OPEN} EdgeGrid Client for PHP
 *
 * Akamai\Open\EdgeGrid\Client wraps GuzzleHttp\Client
 * providing request authentication/signing for Akamai
 * {OPEN} APIs.
 *
 * This client works _identically_ to GuzzleHttp\Client
 *
 * However, if you try to call an Akamai {OPEN} API you *must*
 * first call {@see Akamai\Open\EdgeGrid\Client->setAuth()}.
 *
 * @package Akamai\Open\EdgeGrid\Client
 */
class Client implements \Psr\Log\LoggerAwareInterface, \Psr\Http\Client\ClientInterface
{
    use ClientTrait;

    public const VERSION = '2.1.0';

    /**
     * @const int Default Timeout in seconds
     */
    public const DEFAULT_REQUEST_TIMEOUT = 300;

    /**
     * @var bool|array|resource Whether verbose mode is enabled
     *
     * - true - Use STDERR
     * - array - output/error streams (different)
     * - resource - output/error stream (same)
     */
    protected static $staticVerbose = false;

    /**
     * @var bool|resource Whether debug mode is enabled
     */
    protected static $staticDebug = false;

    /**
     * @var \GuzzleHttp\Client
     */
    protected $guzzler;    

    /**
     * @var \Akamai\Open\EdgeGrid\Authentication
     */
    protected $authentication;

    /**
     * @var \Akamai\Open\EdgeGrid\Handler\Verbose
     */
    protected $verboseHandler;

    /**
     * @var \Akamai\Open\EdgeGrid\Handler\Debug
     */
    protected $debugHandler;

    /**
     * @var bool|array|resource Whether verbose mode is enabled
     *
     * - true - Use STDOUT
     * - array - output/error streams (different)
     * - resource - output/error stream (same)
     */
    protected $verbose = false;

    /**
     * @var bool|resource Whether debugging is enabled
     */
    protected $debug = false;

    /**
     * @var bool Whether to override the static verbose setting
     */
    protected $verboseOverride = false;

    /**
     * @var bool Whether to override the static debug setting
     */
    protected $debugOverride = false;

    /**
     * @var LoggerInterface|null
     */
    protected ?LoggerInterface $logger = null;

    /**
     * @var string
     */
    protected $messageFormat = \GuzzleHttp\MessageFormatter::CLF;

    /**
     * \GuzzleHttp\Client-compatible constructor
     *
     * @param array $config Config options array
     * @param Authentication|null $authentication
     */
    public function __construct(
        $config = [],
        Authentication $authentication = null
    ) {
        $config = $this->setAuthenticationHandler($config, $authentication);
        $config = $this->setBasicOptions($config);
        $config['headers']['User-Agent'] = 'Akamai-Open-Edgegrid-PHP/' .
            self::VERSION . ' ' . \GuzzleHttp\default_user_agent();

        $this->guzzler = new GuzzleClient($config);
    }

    /**
     * Get client configuration options.
     *
     * @param string|null $option The config option to retrieve or all if null
     * 
     * @return mixed
     */
    public function getConfig($option = null)
    {
        return $this->guzzler->getConfig($option);
    }

    /**
     * Make a request
     *
     * @param string $method
     * @param string $uri
     * @param array $options
     * @return \Psr\Http\Message\ResponseInterface
     * @throws \GuzzleHttp\Exception\GuzzleException
     */
    public function request(string $method, $uri = null, array $options = []): \Psr\Http\Message\ResponseInterface
    {
        $options = $this->setRequestOptions($options);

        $query = parse_url($uri, PHP_URL_QUERY);
        if (!empty($query)) {
            $uri = substr($uri, 0, (strlen($query) + 1) * -1);
            parse_str($query, $options['query']);
        }
        
        return $this->guzzler->request($method, $uri, $options);
    }

    /**
     * Make an Asynchronous request
     *
     * @param string $method
     * @param string $uri
     * @param array $options
     * @return \GuzzleHttp\Promise\PromiseInterface
     * @throws \GuzzleHttp\Exception\GuzzleException
     */
    public function requestAsync($method, $uri = null, array $options = []): \GuzzleHttp\Promise\PromiseInterface
    {
        $options = $this->setRequestOptions($options);

        $query = parse_url($uri, PHP_URL_QUERY);
        if (!empty($query)) {
            $uri = substr($uri, 0, (strlen($query) + 1) * -1);
            parse_str($query, $options['query']);
        }

        return $this->guzzler->requestAsync($method, $uri, $options);
    }

    /**
     * Send an HTTP request
     *
     * @param \Psr\Http\Message\RequestInterface $request The HTTP request
     * @param array $options Request options
     *
     * @return \Psr\Http\Message\ResponseInterface
     */
    public function send(\Psr\Http\Message\RequestInterface $request, array $options = []): \Psr\Http\Message\ResponseInterface
    {
        $options = $this->setRequestOptions($options);

        return $this->guzzler->send($request, $options);
    }

    /**
     * Send an HTTP request
     *
     * @param \Psr\Http\Message\RequestInterface $request The HTTP request
     *
     * @return \Psr\Http\Message\ResponseInterface
     */
    public function sendRequest(\Psr\Http\Message\RequestInterface $request): \Psr\Http\Message\ResponseInterface
    {
        return $this->guzzleClient->sendRequest($request);
    }

    /**
     * Send an Asynchronous HTTP request
     *
     * @param \Psr\Http\Message\RequestInterface $request The HTTP request
     * @param array $options Request options
     *
     * @return \GuzzleHttp\Promise\PromiseInterface
     */
    public function sendAsync(\Psr\Http\Message\RequestInterface $request, array $options = []): \GuzzleHttp\Promise\PromiseInterface
    {
        $options = $this->setRequestOptions($options);

        return $this->guzzler->sendAsync($request, $options);
    }

    /**
     * Create and send an HTTP OPTIONS request.
     * Implemented here as it is no longer provided by Guzzle built-in.
     *
     * @param string|UriInterface $uri     URI object or string.
     * @param array               $options Request options to apply.
     *
     * @throws \GuzzleHttp\Exception\GuzzleException
     */
    public function options($uri, array $options = []): \Psr\Http\Message\ResponseInterface
    {
        return $this->request('OPTIONS', $uri, $options);
    }

    /**
     * Set Akamai {OPEN} Authentication Credentials
     *
     * @param string $client_token
     * @param string $client_secret
     * @param string $access_token
     * @return $this
     */
    public function setAuth($client_token, $client_secret, $access_token)
    {
        $this->authentication->setAuth($client_token, $client_secret, $access_token);

        return $this;
    }

    /**
     * Specify the headers to include when signing the request
     *
     * This is specified by the API, currently no APIs use this
     * feature.
     *
     * @param array $headers
     * @return $this
     */
    public function setHeadersToSign(array $headers)
    {
        $this->authentication->setHeadersToSign($headers);

        return $this;
    }

    /**
     * Set the max body size
     *
     * @param int $max_body_size
     * @return $this
     */
    public function setMaxBodySize($max_body_size)
    {
        $this->authentication->setMaxBodySize($max_body_size);

        return $this;
    }

    /**
     * Set Request Host
     *
     * @param string $host
     * @return $this
     */
    public function setHost($host)
    {
        if (substr($host, -1) === '/') {
            $host = substr($host, 0, -1);
        }

        $headers = $this->getConfig('headers');
        $headers['Host'] = $host;
        $this->setConfigOption('headers', $headers);

        if (strpos('/', $host) === false) {
            $host = 'https://' . $host;
        }
        $this->setConfigOption('base_uri', $host);

        return $this;
    }

    /**
     * Set the HTTP request timeout
     *
     * @param int $timeout_in_seconds
     * @return $this
     */
    public function setTimeout($timeout_in_seconds)
    {
        $this->setConfigOption('timeout', $timeout_in_seconds);

        return $this;
    }

    /**
     * Print formatted JSON responses to output
     *
     * @param bool|resource $enable
     * @return $this
     */
    public function setInstanceVerbose($enable)
    {
        $this->verboseOverride = true;
        $this->verbose = $enable;
        return $this;
    }

    /**
     * Print HTTP requests/responses to output
     *
     * @param bool|resource $enable
     * @return $this
     */
    public function setInstanceDebug($enable)
    {
        $this->debugOverride = true;
        $this->debug = $enable;
        return $this;
    }

    /**
     * Set a PSR-3 compatible logger (or use monolog by default)
     *
     * @param \Psr\Log\LoggerInterface $logger
     */
    public function setLogger(
        \Psr\Log\LoggerInterface $logger = null,
        $messageFormat = null
    ): void  {
        if ($logger === null) {
            $handler = new \Monolog\Handler\ErrorLogHandler(\Monolog\Handler\ErrorLogHandler::SAPI);
            $handler->setFormatter(new \Monolog\Formatter\LineFormatter('%message%'));
            $logger = new \Monolog\Logger('HTTP Log', [$handler]);
        }

        if ($messageFormat !== null) {
            $this->setMessageFormat($messageFormat);
        }
        $formatter = new \GuzzleHttp\MessageFormatter($this->messageFormat);

        $handler = \GuzzleHttp\Middleware::log($logger, $formatter);
        $this->logger = $logger;

        $handlerStack = $this->getConfig('handler');
        $this->setLogHandler($handlerStack, $handler);
    }

    /**
     * Add logger using a given filename/format
     *
     * @param string $filename
     * @param string $format
     * @return \Akamai\Open\EdgeGrid\Client|bool
     */
    public function setSimpleLog($filename, $format = '{code}')
    {
        if ($this->logger && !($this->logger instanceof \Monolog\Logger)) {
            return false;
        }

        $handler = new \Monolog\Handler\StreamHandler($filename);
        $handler->setFormatter(new \Monolog\Formatter\LineFormatter('%message%'));
        $log = new \Monolog\Logger('HTTP Log', [$handler]);

        $this->setLogger($log, $format);

        return $this;
    }

    /**
     * Create instance using environment (preferred) or .edgerc file (fallback) automatically.
     *
     * @param string $section
     * @param null $path
     * @return Client
     * @throws \Akamai\Open\EdgeGrid\Authentication\Exception\ConfigException
     */
    public static function createInstance($section = 'default', $path = null, array $config = [])
    {
        $auth = \Akamai\Open\EdgeGrid\Authentication::createInstance($section, $path);

        if ($host = $auth->getHost()) {
            $config['base_uri'] = 'https://' . $host;
        }

        return new static($config, $auth);
    }

    public static function createFromEnv($section = 'default', array $config = [])
    {
        $auth = \Akamai\Open\EdgeGrid\Authentication::createFromEnv($section);

        if ($host = $auth->getHost()) {
            $config['base_uri'] = 'https://' . $host;
        }

        return new static($config, $auth);
    }

    /**
     * Factory method to create a client using credentials from `.edgerc`
     *
     * Automatically checks your HOME directory, and the current working
     * directory for credentials, if no path is supplied.
     *
     * @param string $section Credential section to use
     * @param string $path Path to .edgerc credentials file
     * @param array $config Options to pass to the constructor/guzzle
     * @return \Akamai\Open\EdgeGrid\Client
     */
    public static function createFromEdgeRcFile($section = 'default', $path = null, array $config = [])
    {
        $auth = \Akamai\Open\EdgeGrid\Authentication::createFromEdgeRcFile($section, $path);

        if ($host = $auth->getHost()) {
            $config['base_uri'] = 'https://' . $host;
        }

        return new static($config, $auth);
    }

    /**
     * Print HTTP requests/responses to STDOUT
     *
     * @param bool|resource $enable
     */
    public static function setDebug($enable)
    {
        self::$staticDebug = $enable;
    }

    /**
     * Print formatted JSON responses to STDOUT
     *
     * @param bool|resource|array $enable
     */
    public static function setVerbose($enable)
    {
        self::$staticVerbose = $enable;
    }

    /**
     * Handle debug option
     *
     * @param array $config
     * @return bool|resource
     */
    protected function getDebugOption(array $config)
    {
        if (isset($config['debug'])) {
            return ($config['debug'] === true) ? fopen('php://stderr', 'ab') : $config['debug'];
        }

        if ($this->debugOverride && $this->debug) {
            return ($this->debug === true) ? fopen('php://stderr', 'ab') : $this->debug;
        } elseif (!$this->debugOverride && static::$staticDebug) {
            return (static::$staticDebug === true) ? fopen('php://stderr', 'ab') : static::$staticDebug;
        }

        return false;
    }

    /**
     * Debugging status for the current request
     *
     * @return bool|resource
     */
    protected function isDebug()
    {
        if (($this->debugOverride && !$this->debug) || (!$this->debugOverride && !static::$staticDebug)) {
            return false;
        }

        if ($this->debugOverride && $this->debug) {
            return $this->debug;
        }

        return static::$staticDebug;
    }

    /**
     * Verbose status for the current request
     *
     * @return array|bool|resource
     */
    protected function isVerbose()
    {
        if (($this->verboseOverride && !$this->verbose) || (!$this->verboseOverride && !static::$staticVerbose)) {
            return false;
        }

        if ($this->verboseOverride && $this->verbose) {
            return $this->verbose;
        }

        return static::$staticVerbose;
    }

    /**
     * Set the Authentication instance
     *
     * @param array $config
     * @param Authentication|null $authentication
     */
    protected function setAuthentication(array $config, Authentication $authentication = null)
    {
        $this->authentication = $authentication;
        if ($authentication === null) {
            $this->authentication = new Authentication();
        }

        if (isset($config['timestamp'])) {
            $this->authentication->setTimestamp($config['timestamp']);
        }

        if (isset($config['nonce'])) {
            $this->authentication->setNonce($config['nonce']);
        }
    }

    /**
     * Set the Authentication Handler
     *
     * @param array $config
     * @param Authentication|null $authentication
     * @return array
     */
    protected function setAuthenticationHandler(array $config, Authentication $authentication = null)
    {
        $this->setAuthentication($config, $authentication);

        $authenticationHandler = new AuthenticationHandler();
        $authenticationHandler->setSigner($this->authentication);
        if (!isset($config['handler'])) {
            $config['handler'] = \GuzzleHttp\HandlerStack::create();
        }
        try {
            if (!($config['handler'] instanceof \GuzzleHttp\HandlerStack)) {
                $config['handler'] = \GuzzleHttp\HandlerStack::create($config['handler']);
            }
            $config['handler']->before('history', $authenticationHandler, 'authentication');
        } catch (\InvalidArgumentException $e) {
            // history middleware not added yet
            $config['handler']->push($authenticationHandler, 'authentication');
        }
        return $config;
    }

    /**
     * Set timeout and base_uri options
     *
     * @param array $config
     * @return mixed
     */
    protected function setBasicOptions(array $config)
    {
        if (!isset($config['timeout'])) {
            $config['timeout'] = static::DEFAULT_REQUEST_TIMEOUT;
        }

        if (isset($config['base_uri']) && strpos($config['base_uri'], 'http') === false) {
            $config['base_uri'] = 'https://' . $config['base_uri'];
            return $config;
        }
        return $config;
    }

    /**
     * Set values on the private \GuzzleHttp\Client->config
     *
     * This is a terrible hack, and illustrates why making
     * anything private makes it difficult to extend, and impossible
     * when there is no setter.
     *
     * @param string $what Config option to set
     * @param mixed $value Value to set the option to
     * @return void
     */
    protected function setConfigOption($what, $value)
    {
        $closure = function () use ($what, $value) {
            /* @var $this \GuzzleHttp\Client */
            $this->config[$what] = $value;
        };

        $closure = $closure->bindTo($this->guzzler, \GuzzleHttp\Client::class);
        $closure();
    }

    /**
     * Add the Debug handler to the HandlerStack
     *
     * @param array $options Guzzle Options
     * @param bool|resource|null $fp Stream to write to
     * @return array
     */
    protected function setDebugHandler($options, $fp = null)
    {
        try {
            if (is_bool($fp)) {
                $fp = null;
            }

            $handler = $this->getConfig('handler');
            // if we have a default handler, and we've already created a DebugHandler
            // we can bail out now (or we will add another one to the stack)
            if ($handler && $this->debugHandler) {
                return $options;
            }

            if (isset($options['handler'])) {
                $handler = $options['handler'];
            }

            if ($handler === null) {
                $handler = \GuzzleHttp\HandlerStack::create();
            }

            if (!$this->debugHandler) {
                $this->debugHandler = new DebugHandler($fp);
            }

            $handler->after('allow_redirects', $this->debugHandler, 'debug');
        } catch (\InvalidArgumentException $e) {
            $handler->push($this->debugHandler, 'debug');
        }

        $options['handler'] = $handler;

        return $options;
    }

    /**
     * Add the Log handler to the HandlerStack
     *
     * @param \GuzzleHttp\HandlerStack $handlerStack
     * @param callable $logHandler
     * @return $this
     */
    protected function setLogHandler(\GuzzleHttp\HandlerStack $handlerStack, callable $logHandler)
    {
        try {
            $handlerStack->after('history', $logHandler, 'logger');
        } catch (\InvalidArgumentException $e) {
            try {
                $handlerStack->before('allow_redirects', $logHandler, 'logger');
            } catch (\InvalidArgumentException $e) {
                $handlerStack->push($logHandler, 'logger');
            }
        }

        return $this;
    }

    /**
     * Add the Verbose handler to the HandlerStack
     *
     * @param array $options Guzzle Options
     * @param bool|resource|array|null $fp Stream to write to
     * @return array
     */
    protected function setVerboseHandler($options, $fp = null)
    {
        try {
            if (is_bool($fp) || $fp === null) {
                $fp = ['outputStream' => null, 'errorStream' => null];
            } elseif (!is_array($fp)) {
                $fp = ['outputStream' => $fp, 'errorStream' => $fp];
            }

            $handler = $this->getConfig('handler');
            // if we have a default handler, and we've already created a VerboseHandler
            // we can bail out now (or we will add another one to the stack)
            if ($handler && $this->verboseHandler) {
                return $options;
            }

            if (isset($options['handler'])) {
                $handler = $options['handler'];
            }

            if ($handler === null) {
                $handler = \GuzzleHttp\HandlerStack::create();
            }

            if (!$this->verboseHandler) {
                $this->verboseHandler = new VerboseHandler(array_shift($fp), array_shift($fp));
            }

            $handler->after('allow_redirects', $this->verboseHandler, 'verbose');
        } catch (\InvalidArgumentException $e) {
            $handler->push($this->verboseHandler, 'verbose');
        }

        $options['handler'] = $handler;

        return $options;
    }

    /**
     * Set request specific options
     *
     * @param array $options
     * @return array
     */
    protected function setRequestOptions(array $options)
    {
        if (isset($options['timestamp'])) {
            $this->authentication->setTimestamp($options['timestamp']);
        } elseif (!$this->getConfig('timestamp')) {
            $this->authentication->setTimestamp();
        }

        if (isset($options['nonce'])) {
            $this->authentication->setNonce($options['nonce']);
        }

        if (isset($options['handler'])) {
            $options = $this->setAuthenticationHandler($options, $this->authentication);
        }

        if ($fp = $this->isVerbose()) {
            $options = $this->setVerboseHandler($options, $fp);
        }

        $options['debug'] = $this->getDebugOption($options);
        if ($fp = $this->isDebug()) {
            $options = $this->setDebugHandler($options, $fp);
        }

        if ($this->logger && isset($options['handler'])) {

            $formatter = new \GuzzleHttp\MessageFormatter($this->messageFormat);
            $handler = \GuzzleHttp\Middleware::log($this->logger, $formatter);

            $this->setLogHandler($options['handler'], $handler);
            return $options;
        }

        return $options;
    }

    public function setMessageFormat(string $format): void
    {
        $this->messageFormat = $format;
    }
}<|MERGE_RESOLUTION|>--- conflicted
+++ resolved
@@ -16,12 +16,8 @@
 use Akamai\Open\EdgeGrid\Handler\Authentication as AuthenticationHandler;
 use Akamai\Open\EdgeGrid\Handler\Debug as DebugHandler;
 use Akamai\Open\EdgeGrid\Handler\Verbose as VerboseHandler;
-<<<<<<< HEAD
 use GuzzleHttp\Client as GuzzleClient;
 use GuzzleHttp\ClientTrait;
-=======
-use Psr\Log\LoggerInterface;
->>>>>>> 8011e825
 
 /**
  * Akamai {OPEN} EdgeGrid Client for PHP
@@ -107,9 +103,9 @@
     protected $debugOverride = false;
 
     /**
-     * @var LoggerInterface|null
-     */
-    protected ?LoggerInterface $logger = null;
+     * @var \Psr\Log\LoggerInterface|null
+     */
+    protected ?\Psr\Log\LoggerInterface $logger = null;
 
     /**
      * @var string
