{
    "name": "akamai-open/edgegrid-client",
    "description": "Implements the Akamai {OPEN} EdgeGrid Authentication specified by https://developer.akamai.com/introduction/Client_Auth.html",
    "keywords": ["akamai", "open", "edgegrid", "authentication", "client"],
    "type": "library",
    "license": "Apache-2.0",
    "homepage": "https://github.com/akamai-open/AkamaiOPEN-edgegrid-php",
    "authors": [
        {
            "name": "Davey Shafik",
            "email": "dshafik@akamai.com"
        }
    ],
    "require": {
        "php": ">=8.1",
        "akamai-open/edgegrid-auth": "2.0.0",
        "guzzlehttp/guzzle": "^7.5.0",
        "psr/log": "^3.0",
<<<<<<< HEAD
        "monolog/monolog": "^3.3",
=======
        "monolog/monolog": "^3.0",
>>>>>>> 15a5ca6f
        "league/climate": "~3.2"
    },
    "require-dev": {
        "phpunit/phpunit": "^9.5",
        "phpspec/prophecy": "~1.0",
        "squizlabs/php_codesniffer": "^3.7",
        "friendsofphp/php-cs-fixer": "^3.9",
        "humbug/box": ">=4.3.8"
    },
    "autoload": {
        "psr-4": {
            "Akamai\\Open\\EdgeGrid\\": "src/"
        }
    },
    "autoload-dev": {
        "psr-4": {
            "Akamai\\Open\\EdgeGrid\\Tests\\": ["tests", "vendor/akamai-open/edgegrid-auth/tests"]
        }
    },
    "config": {
        "platform": {
            "php": "8.1"
        }
    },
    "bin": [
        "bin/http"
    ],
    "scripts": {
        "build": [
            "@test",
            "@build-phar",
            "@fix-cs"
        ],
        "test": "phpunit",
        "build-phar": "./tools/build-phar.sh",
        "fix-cs": [
            "phpcbf --standard=PSR12 ./src ./tests",
            "php-cs-fixer fix --rules=@PSR12 ./src",
            "php-cs-fixer fix --rules=@PSR12 ./tests"
        ],
        "check-version": "./tools/check-version.sh"
    }
}<|MERGE_RESOLUTION|>--- conflicted
+++ resolved
@@ -16,11 +16,7 @@
         "akamai-open/edgegrid-auth": "2.0.0",
         "guzzlehttp/guzzle": "^7.5.0",
         "psr/log": "^3.0",
-<<<<<<< HEAD
         "monolog/monolog": "^3.3",
-=======
-        "monolog/monolog": "^3.0",
->>>>>>> 15a5ca6f
         "league/climate": "~3.2"
     },
     "require-dev": {
